--- conflicted
+++ resolved
@@ -211,8 +211,6 @@
 				return ptr.Val(folder.GetId())
 			},
 		},
-<<<<<<< HEAD
-
 		//TODO: Neha complete as part of https://github.com/alcionai/corso/issues/2428
 		// {
 		// 	name: "Test Mail: Hydrated Item Attachment Mail",
@@ -223,7 +221,8 @@
 		// 	category: path.EmailCategory,
 		// 	destination: func(t *testing.T, ctx context.Context) string {
 		// 		folderName := tester.DefaultTestRestoreDestination("mailbasicattch").ContainerName
-		// 		folder, err := suite.ac.Mail().CreateMailFolder(ctx, userID, folderName)
+		// 		folder, err := handlers[path.EmailCategory].
+		// 			CreateContainer(ctx, userID, folderName, "")
 		// 		require.NoError(t, err, clues.ToCore(err))
 
 		// 		return ptr.Val(folder.GetId())
@@ -238,46 +237,13 @@
 		// 	category: path.EmailCategory,
 		// 	destination: func(t *testing.T, ctx context.Context) string {
 		// 		folderName := tester.DefaultTestRestoreDestination("mailnestattch").ContainerName
-		// 		folder, err := suite.ac.Mail().CreateMailFolder(ctx, userID, folderName)
+		// 		folder, err := handlers[path.EmailCategory].
+		// 			CreateContainer(ctx, userID, folderName, "")
 		// 		require.NoError(t, err, clues.ToCore(err))
 
 		// 		return ptr.Val(folder.GetId())
 		// 	},
 		// },
-=======
-		{
-			name: "Test Mail: Hydrated Item Attachment Mail",
-			bytes: exchMock.MessageWithNestedItemAttachmentMail(t,
-				exchMock.MessageBytes("Basic Item Attachment"),
-				"Mail Item Attachment",
-			),
-			category: path.EmailCategory,
-			destination: func(t *testing.T, ctx context.Context) string {
-				folderName := tester.DefaultTestRestoreDestination("mailbasicattch").ContainerName
-				folder, err := handlers[path.EmailCategory].
-					CreateContainer(ctx, userID, folderName, "")
-				require.NoError(t, err, clues.ToCore(err))
-
-				return ptr.Val(folder.GetId())
-			},
-		},
-		{
-			name: "Test Mail: Hydrated Item Attachment Mail One Attach",
-			bytes: exchMock.MessageWithNestedItemAttachmentMail(t,
-				exchMock.MessageWithDirectAttachment("Item Attachment Included"),
-				"Mail Item Attachment",
-			),
-			category: path.EmailCategory,
-			destination: func(t *testing.T, ctx context.Context) string {
-				folderName := tester.DefaultTestRestoreDestination("mailnestattch").ContainerName
-				folder, err := handlers[path.EmailCategory].
-					CreateContainer(ctx, userID, folderName, "")
-				require.NoError(t, err, clues.ToCore(err))
-
-				return ptr.Val(folder.GetId())
-			},
-		},
->>>>>>> 5c4d57b4
 		{
 			name: "Test Mail: Item Attachment_Contact",
 			bytes: exchMock.MessageWithNestedItemAttachmentContact(t,
