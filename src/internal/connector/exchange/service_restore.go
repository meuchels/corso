package exchange

import (
	"bytes"
	"context"
	"runtime/trace"

	"github.com/alcionai/clues"
	"github.com/microsoftgraph/msgraph-sdk-go/models"

	"github.com/alcionai/corso/src/internal/common/ptr"
	"github.com/alcionai/corso/src/internal/connector/graph"
	"github.com/alcionai/corso/src/internal/connector/support"
	"github.com/alcionai/corso/src/internal/data"
	"github.com/alcionai/corso/src/internal/diagnostics"
	"github.com/alcionai/corso/src/internal/observe"
	"github.com/alcionai/corso/src/pkg/account"
	"github.com/alcionai/corso/src/pkg/backup/details"
	"github.com/alcionai/corso/src/pkg/control"
	"github.com/alcionai/corso/src/pkg/fault"
	"github.com/alcionai/corso/src/pkg/logger"
	"github.com/alcionai/corso/src/pkg/path"
	"github.com/alcionai/corso/src/pkg/services/m365/api"
)

<<<<<<< HEAD
type itemPoster[T any] interface {
	PostItem(
		ctx context.Context,
		userID, dirID string,
		body T,
	) (T, error)
}

// RestoreItem directs restore pipeline towards restore function
// based on the path.CategoryType. All input params are necessary to perform
// the type-specific restore function.
func RestoreItem(
	ctx context.Context,
	bits []byte,
	category path.CategoryType,
	policy control.CollisionPolicy,
	ac api.Client,
	gs graph.Servicer,
	destination, user string,
	errs *fault.Bus,
) (*details.ExchangeInfo, error) {
	if policy != control.Copy {
		return nil, clues.Wrap(clues.New(policy.String()), "policy not supported for Exchange restore").WithClues(ctx)
	}

	switch category {
	case path.EmailCategory:
		return RestoreMessage(ctx, bits, ac.Mail(), ac.Mail(), gs, control.Copy, destination, user, errs)
	case path.ContactsCategory:
		return RestoreContact(ctx, bits, ac.Contacts(), control.Copy, destination, user)
	case path.EventsCategory:
		return RestoreEvent(ctx, bits, ac.Events(), ac.Events(), gs, control.Copy, destination, user, errs)
	default:
		return nil, clues.Wrap(clues.New(category.String()), "not supported for Exchange restore")
	}
}

// RestoreContact wraps api.Contacts().PostItem()
func RestoreContact(
	ctx context.Context,
	body []byte,
	cli itemPoster[models.Contactable],
	cp control.CollisionPolicy,
	destination, user string,
) (*details.ExchangeInfo, error) {
	contact, err := api.BytesToContactable(body)
	if err != nil {
		return nil, graph.Wrap(ctx, err, "creating contact from bytes")
	}

	ctx = clues.Add(ctx, "item_id", ptr.Val(contact.GetId()))

	_, err = cli.PostItem(ctx, user, destination, contact)
	if err != nil {
		return nil, clues.Stack(err)
	}

	info := api.ContactInfo(contact)
	info.Size = int64(len(body))

	return info, nil
}

// RestoreEvent wraps api.Events().PostItem()
func RestoreEvent(
	ctx context.Context,
	body []byte,
	itemCli itemPoster[models.Eventable],
	attachmentCli attachmentPoster,
	gs graph.Servicer,
	cp control.CollisionPolicy,
	destination, user string,
	errs *fault.Bus,
) (*details.ExchangeInfo, error) {
	event, err := api.BytesToEventable(body)
	if err != nil {
		return nil, clues.Wrap(err, "creating event from bytes").WithClues(ctx)
	}

	ctx = clues.Add(ctx, "item_id", ptr.Val(event.GetId()))

	var (
		el               = errs.Local()
		transformedEvent = toEventSimplified(event)
		attached         []models.Attachmentable
	)

	if ptr.Val(event.GetHasAttachments()) {
		attached = event.GetAttachments()

		transformedEvent.SetAttachments([]models.Attachmentable{})
	}

	item, err := itemCli.PostItem(ctx, user, destination, event)
	if err != nil {
		return nil, clues.Stack(err)
	}

	for _, a := range attached {
		if el.Failure() != nil {
			break
		}

		err := uploadAttachment(
			ctx,
			attachmentCli,
			user,
			destination,
			ptr.Val(item.GetId()),
			a)
		if err != nil {
			el.AddRecoverable(err)
		}
	}

	info := api.EventInfo(event)
	info.Size = int64(len(body))

	return info, el.Failure()
}

// RestoreMessage wraps api.Mail().PostItem(), handling attachment creation along the way
func RestoreMessage(
	ctx context.Context,
	body []byte,
	itemCli itemPoster[models.Messageable],
	attachmentCli attachmentPoster,
	gs graph.Servicer,
	cp control.CollisionPolicy,
	destination, user string,
	errs *fault.Bus,
) (*details.ExchangeInfo, error) {
	// Creates messageable object from original bytes
	msg, err := api.BytesToMessageable(body)
	if err != nil {
		return nil, clues.Wrap(err, "creating mail from bytes").WithClues(ctx)
	}

	ctx = clues.Add(ctx, "item_id", ptr.Val(msg.GetId()))

	var (
		clone       = toMessage(msg)
		valueID     = MailRestorePropertyTag
		enableValue = RestoreCanonicalEnableValue
	)

	// Set Extended Properties:
	// 1st: No transmission
	// 2nd: Send Date
	// 3rd: Recv Date
	svlep := make([]models.SingleValueLegacyExtendedPropertyable, 0)
	sv1 := models.NewSingleValueLegacyExtendedProperty()
	sv1.SetId(&valueID)
	sv1.SetValue(&enableValue)
	svlep = append(svlep, sv1)

	if clone.GetSentDateTime() != nil {
		sv2 := models.NewSingleValueLegacyExtendedProperty()
		sendPropertyValue := dttm.FormatToLegacy(ptr.Val(clone.GetSentDateTime()))
		sendPropertyTag := MailSendDateTimeOverrideProperty
		sv2.SetId(&sendPropertyTag)
		sv2.SetValue(&sendPropertyValue)

		svlep = append(svlep, sv2)
	}

	if clone.GetReceivedDateTime() != nil {
		sv3 := models.NewSingleValueLegacyExtendedProperty()
		recvPropertyValue := dttm.FormatToLegacy(ptr.Val(clone.GetReceivedDateTime()))
		recvPropertyTag := MailReceiveDateTimeOverriveProperty
		sv3.SetId(&recvPropertyTag)
		sv3.SetValue(&recvPropertyValue)

		svlep = append(svlep, sv3)
	}

	clone.SetSingleValueExtendedProperties(svlep)

	attached := clone.GetAttachments()

	// Item.Attachments --> HasAttachments doesn't always have a value populated when deserialized
	clone.SetAttachments([]models.Attachmentable{})

	item, err := itemCli.PostItem(ctx, user, destination, clone)
	if err != nil {
		return nil, graph.Wrap(ctx, err, "restoring mail message")
	}

	el := errs.Local()

	for _, a := range attached {
		if el.Failure() != nil {
			return nil, el.Failure()
		}

		err := uploadAttachment(
			ctx,
			attachmentCli,
			user,
			destination,
			ptr.Val(item.GetId()),
			a)
		if err != nil {
			el.AddRecoverable(clues.Wrap(err, "uploading mail attachment"))
		}
	}

	return api.MailInfo(clone, int64(len(body))), el.Failure()
}

=======
>>>>>>> 5c4d57b4
// RestoreCollections restores M365 objects in data.RestoreCollection to MSFT
// store through GraphAPI.
func RestoreCollections(
	ctx context.Context,
	creds account.M365Config,
	ac api.Client,
	gs graph.Servicer,
	dest control.RestoreDestination,
	dcs []data.RestoreCollection,
	deets *details.Builder,
	errs *fault.Bus,
) (*support.ConnectorOperationStatus, error) {
	if len(dcs) == 0 {
		return support.CreateStatus(ctx, support.Restore, 0, support.CollectionMetrics{}, ""), nil
	}

	var (
		userID         = dcs[0].FullPath().ResourceOwner()
		directoryCache = make(map[path.CategoryType]graph.ContainerResolver)
		handlers       = restoreHandlers(ac)
		metrics        support.CollectionMetrics
		// TODO policy to be updated from external source after completion of refactoring
		policy = control.Copy
		el     = errs.Local()
	)

	ctx = clues.Add(ctx, "resource_owner", clues.Hide(userID))

	for _, dc := range dcs {
		if el.Failure() != nil {
			break
		}

		var (
			isNewCache bool
			category   = dc.FullPath().Category()
			ictx       = clues.Add(
				ctx,
				"restore_category", category,
				"restore_full_path", dc.FullPath())
		)

		handler, ok := handlers[category]
		if !ok {
			el.AddRecoverable(clues.New("unsupported restore path category").WithClues(ictx))
			continue
		}

		if directoryCache[category] == nil {
			directoryCache[category] = handler.newContainerCache(userID)
			isNewCache = true
		}

		containerID, gcr, err := createDestination(
			ictx,
			handler,
			handler.formatRestoreDestination(dest.ContainerName, dc.FullPath()),
			userID,
			directoryCache[category],
			isNewCache,
			errs)
		if err != nil {
			el.AddRecoverable(err)
			continue
		}

		directoryCache[category] = gcr

		ictx = clues.Add(ictx, "restore_destination_id", containerID)

		temp, err := restoreCollection(
			ictx,
			handler,
			dc,
			userID,
			containerID,
			policy,
			deets,
			errs)

		metrics = support.CombineMetrics(metrics, temp)

		if err != nil {
			if graph.IsErrTimeout(err) {
				break
			}

			el.AddRecoverable(err)
		}
	}

	status := support.CreateStatus(
		ctx,
		support.Restore,
		len(dcs),
		metrics,
		dest.ContainerName)

	return status, el.Failure()
}

// restoreCollection handles restoration of an individual collection.
func restoreCollection(
	ctx context.Context,
	ir itemRestorer,
	dc data.RestoreCollection,
	userID, destinationID string,
	policy control.CollisionPolicy,
	deets *details.Builder,
	errs *fault.Bus,
) (support.CollectionMetrics, error) {
	ctx, end := diagnostics.Span(ctx, "gc:exchange:restoreCollection", diagnostics.Label("path", dc.FullPath()))
	defer end()

	var (
		el       = errs.Local()
		metrics  support.CollectionMetrics
		items    = dc.Items(ctx, errs)
		fullPath = dc.FullPath()
		category = fullPath.Category()
	)

	colProgress := observe.CollectionProgress(
		ctx,
		category.String(),
		fullPath.Folder(false))
	defer close(colProgress)

	for {
		select {
		case <-ctx.Done():
			return metrics, clues.Wrap(ctx.Err(), "context cancelled").WithClues(ctx)

		case itemData, ok := <-items:
			if !ok || el.Failure() != nil {
				return metrics, el.Failure()
			}

			ictx := clues.Add(ctx, "item_id", itemData.UUID())
			trace.Log(ictx, "gc:exchange:restoreCollection:item", itemData.UUID())
			metrics.Objects++

			buf := &bytes.Buffer{}

			_, err := buf.ReadFrom(itemData.ToReader())
			if err != nil {
				el.AddRecoverable(clues.Wrap(err, "reading item bytes").WithClues(ictx))
				continue
			}

			body := buf.Bytes()

			info, err := ir.restore(ictx, body, userID, destinationID, errs)
			if err != nil {
				el.AddRecoverable(err)
				continue
			}

			metrics.Bytes += int64(len(body))
			metrics.Successes++

			// FIXME: this may be the incorrect path.  If we restored within a top-level
			// destination folder, then the restore path no longer matches the fullPath.
			itemPath, err := fullPath.AppendItem(itemData.UUID())
			if err != nil {
				el.AddRecoverable(clues.Wrap(err, "adding item to collection path").WithClues(ctx))
				continue
			}

			locationRef := path.Builder{}.Append(itemPath.Folders()...)

			err = deets.Add(
				itemPath,
				locationRef,
				true,
				details.ItemInfo{
					Exchange: info,
				})
			if err != nil {
				// These deets additions are for cli display purposes only.
				// no need to fail out on error.
				logger.Ctx(ctx).Infow("accounting for restored item", "error", err)
			}

			colProgress <- struct{}{}
		}
	}
}

// createDestination creates folders in sequence
// [root leaf1 leaf2] similar to a linked list.
// @param directory is the desired path from the root to the container
// that the items will be restored into.
func createDestination(
	ctx context.Context,
	ca containerAPI,
	destination *path.Builder,
	userID string,
	gcr graph.ContainerResolver,
	isNewCache bool,
	errs *fault.Bus,
) (string, graph.ContainerResolver, error) {
	var (
		cache             = gcr
		restoreLoc        = &path.Builder{}
		containerParentID string
	)

	for _, container := range destination.Elements() {
		restoreLoc = restoreLoc.Append(container)

		ictx := clues.Add(
			ctx,
			"is_new_cache", isNewCache,
			"container_parent_id", containerParentID,
			"container_name", container,
			"restore_location", restoreLoc)

		fid, err := getOrPopulateContainer(
			ictx,
			ca,
			cache,
			restoreLoc,
			userID,
			containerParentID,
			container,
			isNewCache,
			errs)
		if err != nil {
			return "", cache, clues.Stack(err)
		}

		containerParentID = fid
	}

	// containerParentID now identifies the last created container,
	// not its parent.
	return containerParentID, cache, nil
}

func getOrPopulateContainer(
	ctx context.Context,
	ca containerAPI,
	gcr graph.ContainerResolver,
	restoreLoc *path.Builder,
	userID, containerParentID, containerName string,
	isNewCache bool,
	errs *fault.Bus,
) (string, error) {
	cached, ok := gcr.LocationInCache(restoreLoc.String())
	if ok {
		return cached, nil
	}

	c, err := ca.CreateContainer(ctx, userID, containerName, containerParentID)

	// 409 handling case:
	// attempt to fetch the container by name and add that result to the cache.
	// This is rare, but may happen if CreateContainer() POST fails with 5xx:
	// sometimes the backend will create the folder despite the 5xx response,
	// leaving our local containerResolver with inconsistent state.
	if graph.IsErrFolderExists(err) {
		cs := ca.containerSearcher()
		if cs != nil {
			cc, e := cs.GetContainerByName(ctx, userID, containerName)
			c = cc
			err = clues.Stack(err, e)
		}
	}

	if err != nil {
		return "", clues.Wrap(err, "creating restore container")
	}

	folderID := ptr.Val(c.GetId())

	if isNewCache {
		if err := gcr.Populate(ctx, errs, folderID, ca.orRootContainer(restoreLoc.HeadElem())); err != nil {
			return "", clues.Wrap(err, "populating container cache")
		}
	}

	if err = gcr.AddToCache(ctx, c); err != nil {
		return "", clues.Wrap(err, "adding container to cache")
	}

	return folderID, nil
}

func uploadAttachments(
	ctx context.Context,
	ap attachmentPoster,
	as []models.Attachmentable,
	userID, destinationID, itemID string,
	errs *fault.Bus,
) error {
	el := errs.Local()

	for _, a := range as {
		if el.Failure() != nil {
			return el.Failure()
		}

		err := uploadAttachment(
			ctx,
			ap,
			userID,
			destinationID,
			itemID,
			a)
		if err != nil {
			// FIXME: I don't know why we're swallowing this error case.
			// It needs investigation: https://github.com/alcionai/corso/issues/3498
			if ptr.Val(a.GetOdataType()) == "#microsoft.graph.itemAttachment" {
				name := ptr.Val(a.GetName())

				logger.CtxErr(ctx, err).
					With("attachment_name", name).
					Info("mail upload failed")

				continue
			}

			el.AddRecoverable(clues.Wrap(err, "uploading mail attachment").WithClues(ctx))
		}
	}

	return el.Failure()
}<|MERGE_RESOLUTION|>--- conflicted
+++ resolved
@@ -23,219 +23,6 @@
 	"github.com/alcionai/corso/src/pkg/services/m365/api"
 )
 
-<<<<<<< HEAD
-type itemPoster[T any] interface {
-	PostItem(
-		ctx context.Context,
-		userID, dirID string,
-		body T,
-	) (T, error)
-}
-
-// RestoreItem directs restore pipeline towards restore function
-// based on the path.CategoryType. All input params are necessary to perform
-// the type-specific restore function.
-func RestoreItem(
-	ctx context.Context,
-	bits []byte,
-	category path.CategoryType,
-	policy control.CollisionPolicy,
-	ac api.Client,
-	gs graph.Servicer,
-	destination, user string,
-	errs *fault.Bus,
-) (*details.ExchangeInfo, error) {
-	if policy != control.Copy {
-		return nil, clues.Wrap(clues.New(policy.String()), "policy not supported for Exchange restore").WithClues(ctx)
-	}
-
-	switch category {
-	case path.EmailCategory:
-		return RestoreMessage(ctx, bits, ac.Mail(), ac.Mail(), gs, control.Copy, destination, user, errs)
-	case path.ContactsCategory:
-		return RestoreContact(ctx, bits, ac.Contacts(), control.Copy, destination, user)
-	case path.EventsCategory:
-		return RestoreEvent(ctx, bits, ac.Events(), ac.Events(), gs, control.Copy, destination, user, errs)
-	default:
-		return nil, clues.Wrap(clues.New(category.String()), "not supported for Exchange restore")
-	}
-}
-
-// RestoreContact wraps api.Contacts().PostItem()
-func RestoreContact(
-	ctx context.Context,
-	body []byte,
-	cli itemPoster[models.Contactable],
-	cp control.CollisionPolicy,
-	destination, user string,
-) (*details.ExchangeInfo, error) {
-	contact, err := api.BytesToContactable(body)
-	if err != nil {
-		return nil, graph.Wrap(ctx, err, "creating contact from bytes")
-	}
-
-	ctx = clues.Add(ctx, "item_id", ptr.Val(contact.GetId()))
-
-	_, err = cli.PostItem(ctx, user, destination, contact)
-	if err != nil {
-		return nil, clues.Stack(err)
-	}
-
-	info := api.ContactInfo(contact)
-	info.Size = int64(len(body))
-
-	return info, nil
-}
-
-// RestoreEvent wraps api.Events().PostItem()
-func RestoreEvent(
-	ctx context.Context,
-	body []byte,
-	itemCli itemPoster[models.Eventable],
-	attachmentCli attachmentPoster,
-	gs graph.Servicer,
-	cp control.CollisionPolicy,
-	destination, user string,
-	errs *fault.Bus,
-) (*details.ExchangeInfo, error) {
-	event, err := api.BytesToEventable(body)
-	if err != nil {
-		return nil, clues.Wrap(err, "creating event from bytes").WithClues(ctx)
-	}
-
-	ctx = clues.Add(ctx, "item_id", ptr.Val(event.GetId()))
-
-	var (
-		el               = errs.Local()
-		transformedEvent = toEventSimplified(event)
-		attached         []models.Attachmentable
-	)
-
-	if ptr.Val(event.GetHasAttachments()) {
-		attached = event.GetAttachments()
-
-		transformedEvent.SetAttachments([]models.Attachmentable{})
-	}
-
-	item, err := itemCli.PostItem(ctx, user, destination, event)
-	if err != nil {
-		return nil, clues.Stack(err)
-	}
-
-	for _, a := range attached {
-		if el.Failure() != nil {
-			break
-		}
-
-		err := uploadAttachment(
-			ctx,
-			attachmentCli,
-			user,
-			destination,
-			ptr.Val(item.GetId()),
-			a)
-		if err != nil {
-			el.AddRecoverable(err)
-		}
-	}
-
-	info := api.EventInfo(event)
-	info.Size = int64(len(body))
-
-	return info, el.Failure()
-}
-
-// RestoreMessage wraps api.Mail().PostItem(), handling attachment creation along the way
-func RestoreMessage(
-	ctx context.Context,
-	body []byte,
-	itemCli itemPoster[models.Messageable],
-	attachmentCli attachmentPoster,
-	gs graph.Servicer,
-	cp control.CollisionPolicy,
-	destination, user string,
-	errs *fault.Bus,
-) (*details.ExchangeInfo, error) {
-	// Creates messageable object from original bytes
-	msg, err := api.BytesToMessageable(body)
-	if err != nil {
-		return nil, clues.Wrap(err, "creating mail from bytes").WithClues(ctx)
-	}
-
-	ctx = clues.Add(ctx, "item_id", ptr.Val(msg.GetId()))
-
-	var (
-		clone       = toMessage(msg)
-		valueID     = MailRestorePropertyTag
-		enableValue = RestoreCanonicalEnableValue
-	)
-
-	// Set Extended Properties:
-	// 1st: No transmission
-	// 2nd: Send Date
-	// 3rd: Recv Date
-	svlep := make([]models.SingleValueLegacyExtendedPropertyable, 0)
-	sv1 := models.NewSingleValueLegacyExtendedProperty()
-	sv1.SetId(&valueID)
-	sv1.SetValue(&enableValue)
-	svlep = append(svlep, sv1)
-
-	if clone.GetSentDateTime() != nil {
-		sv2 := models.NewSingleValueLegacyExtendedProperty()
-		sendPropertyValue := dttm.FormatToLegacy(ptr.Val(clone.GetSentDateTime()))
-		sendPropertyTag := MailSendDateTimeOverrideProperty
-		sv2.SetId(&sendPropertyTag)
-		sv2.SetValue(&sendPropertyValue)
-
-		svlep = append(svlep, sv2)
-	}
-
-	if clone.GetReceivedDateTime() != nil {
-		sv3 := models.NewSingleValueLegacyExtendedProperty()
-		recvPropertyValue := dttm.FormatToLegacy(ptr.Val(clone.GetReceivedDateTime()))
-		recvPropertyTag := MailReceiveDateTimeOverriveProperty
-		sv3.SetId(&recvPropertyTag)
-		sv3.SetValue(&recvPropertyValue)
-
-		svlep = append(svlep, sv3)
-	}
-
-	clone.SetSingleValueExtendedProperties(svlep)
-
-	attached := clone.GetAttachments()
-
-	// Item.Attachments --> HasAttachments doesn't always have a value populated when deserialized
-	clone.SetAttachments([]models.Attachmentable{})
-
-	item, err := itemCli.PostItem(ctx, user, destination, clone)
-	if err != nil {
-		return nil, graph.Wrap(ctx, err, "restoring mail message")
-	}
-
-	el := errs.Local()
-
-	for _, a := range attached {
-		if el.Failure() != nil {
-			return nil, el.Failure()
-		}
-
-		err := uploadAttachment(
-			ctx,
-			attachmentCli,
-			user,
-			destination,
-			ptr.Val(item.GetId()),
-			a)
-		if err != nil {
-			el.AddRecoverable(clues.Wrap(err, "uploading mail attachment"))
-		}
-	}
-
-	return api.MailInfo(clone, int64(len(body))), el.Failure()
-}
-
-=======
->>>>>>> 5c4d57b4
 // RestoreCollections restores M365 objects in data.RestoreCollection to MSFT
 // store through GraphAPI.
 func RestoreCollections(
@@ -547,18 +334,6 @@
 			itemID,
 			a)
 		if err != nil {
-			// FIXME: I don't know why we're swallowing this error case.
-			// It needs investigation: https://github.com/alcionai/corso/issues/3498
-			if ptr.Val(a.GetOdataType()) == "#microsoft.graph.itemAttachment" {
-				name := ptr.Val(a.GetName())
-
-				logger.CtxErr(ctx, err).
-					With("attachment_name", name).
-					Info("mail upload failed")
-
-				continue
-			}
-
 			el.AddRecoverable(clues.Wrap(err, "uploading mail attachment").WithClues(ctx))
 		}
 	}
