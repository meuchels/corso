--- conflicted
+++ resolved
@@ -1076,11 +1076,7 @@
 }
 
 // backupSelectorForExpected creates a selector that can be used to backup the
-<<<<<<< HEAD
-// given Items in expected based on the item paths. Fails the test if items from
-=======
 // given dests based on the item paths. Fails the test if items from
->>>>>>> 4274de2b
 // multiple services are in expected.
 func backupSelectorForExpected(
 	t *testing.T,
