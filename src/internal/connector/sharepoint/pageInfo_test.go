package sharepoint

import (
	"testing"

<<<<<<< HEAD
	bmodel "github.com/microsoftgraph/msgraph-beta-sdk-go/models"
=======
	"github.com/microsoftgraph/msgraph-beta-sdk-go/models"
>>>>>>> 2f125d44
	"github.com/stretchr/testify/assert"

	"github.com/alcionai/corso/src/pkg/backup/details"
)

func (suite *SharePointInfoSuite) TestSharePointInfo_Pages() {
	tests := []struct {
		name         string
<<<<<<< HEAD
		pageAndDeets func() (bmodel.SitePageable, *details.SharePointInfo)
	}{
		{
			name: "Empty Page",
			pageAndDeets: func() (bmodel.SitePageable, *details.SharePointInfo) {
				deets := &details.SharePointInfo{ItemType: details.SharePointItem}
				return bmodel.NewSitePage(), deets
=======
		pageAndDeets func() (models.SitePageable, *details.SharePointInfo)
	}{
		{
			name: "Empty Page",
			pageAndDeets: func() (models.SitePageable, *details.SharePointInfo) {
				deets := &details.SharePointInfo{ItemType: details.SharePointItem}
				return models.NewSitePage(), deets
>>>>>>> 2f125d44
			},
		},
		{
			name: "Only Name",
<<<<<<< HEAD
			pageAndDeets: func() (bmodel.SitePageable, *details.SharePointInfo) {
				title := "Blank Page"
				sPage := bmodel.NewSitePage()
=======
			pageAndDeets: func() (models.SitePageable, *details.SharePointInfo) {
				title := "Blank Page"
				sPage := models.NewSitePage()
>>>>>>> 2f125d44
				sPage.SetTitle(&title)
				deets := &details.SharePointInfo{
					ItemType: details.SharePointItem,
					ItemName: title,
				}

				return sPage, deets
			},
		},
	}
	for _, test := range tests {
		suite.T().Run(test.name, func(t *testing.T) {
			paged, expected := test.pageAndDeets()
			info := sharePointPageInfo(paged, 0)
			assert.Equal(t, expected.ItemType, info.ItemType)
			assert.Equal(t, expected.ItemName, info.ItemName)
			assert.Equal(t, expected.WebURL, info.WebURL)
		})
	}
}<|MERGE_RESOLUTION|>--- conflicted
+++ resolved
@@ -3,11 +3,7 @@
 import (
 	"testing"
 
-<<<<<<< HEAD
-	bmodel "github.com/microsoftgraph/msgraph-beta-sdk-go/models"
-=======
 	"github.com/microsoftgraph/msgraph-beta-sdk-go/models"
->>>>>>> 2f125d44
 	"github.com/stretchr/testify/assert"
 
 	"github.com/alcionai/corso/src/pkg/backup/details"
@@ -16,15 +12,6 @@
 func (suite *SharePointInfoSuite) TestSharePointInfo_Pages() {
 	tests := []struct {
 		name         string
-<<<<<<< HEAD
-		pageAndDeets func() (bmodel.SitePageable, *details.SharePointInfo)
-	}{
-		{
-			name: "Empty Page",
-			pageAndDeets: func() (bmodel.SitePageable, *details.SharePointInfo) {
-				deets := &details.SharePointInfo{ItemType: details.SharePointItem}
-				return bmodel.NewSitePage(), deets
-=======
 		pageAndDeets func() (models.SitePageable, *details.SharePointInfo)
 	}{
 		{
@@ -32,20 +19,13 @@
 			pageAndDeets: func() (models.SitePageable, *details.SharePointInfo) {
 				deets := &details.SharePointInfo{ItemType: details.SharePointItem}
 				return models.NewSitePage(), deets
->>>>>>> 2f125d44
 			},
 		},
 		{
 			name: "Only Name",
-<<<<<<< HEAD
-			pageAndDeets: func() (bmodel.SitePageable, *details.SharePointInfo) {
-				title := "Blank Page"
-				sPage := bmodel.NewSitePage()
-=======
 			pageAndDeets: func() (models.SitePageable, *details.SharePointInfo) {
 				title := "Blank Page"
 				sPage := models.NewSitePage()
->>>>>>> 2f125d44
 				sPage.SetTitle(&title)
 				deets := &details.SharePointInfo{
 					ItemType: details.SharePointItem,
