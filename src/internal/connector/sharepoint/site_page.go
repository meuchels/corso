package sharepoint

import (
	"context"

	"github.com/alcionai/corso/src/internal/connector/graph/betasdk"
	"github.com/alcionai/corso/src/internal/connector/graph/betasdk/models"
	"github.com/alcionai/corso/src/internal/connector/graph/betasdk/sites"
	"github.com/alcionai/corso/src/internal/connector/support"
)

// GetSitePages retrieves a collection of Pages related to the give Site.
// Returns error if error experienced during the call
func GetSitePage(
	ctx context.Context,
	serv *betasdk.Service,
	siteID string,
	pages []string,
) ([]models.SitePageable, error) {
	col := make([]models.SitePageable, 0)
	opts := retrieveSitePageOptions()

	for _, entry := range pages {
		page, err := serv.Client().SitesById(siteID).PagesById(entry).Get(ctx, opts)
		if err != nil {
			return nil, support.ConnectorStackErrorTraceWrap(err, "fetching page: "+entry)
		}

		col = append(col, page)
	}

	return col, nil
}

// fetchPages utility function to return the tuple of item
func fetchPages(ctx context.Context, bs *betasdk.Service, siteID string) ([]listTuple, error) {
	var (
		builder    = bs.Client().SitesById(siteID).Pages()
		opts       = fetchPageOptions()
		pageTuples = make([]listTuple, 0)
	)

	for {
		resp, err := builder.Get(ctx, opts)
		if err != nil {
			return nil, support.ConnectorStackErrorTraceWrap(err, "failed fetching site page")
		}

		for _, entry := range resp.GetValue() {
			pid := *entry.GetId()
			temp := listTuple{id: pid, name: pid}

			if entry.GetName() != nil {
				temp.name = *entry.GetName()
			}

			pageTuples = append(pageTuples, temp)
		}

		if resp.GetOdataNextLink() == nil {
			break
		}

		builder = sites.NewItemPagesRequestBuilder(*resp.GetOdataNextLink(), bs.Adapter())
	}

	return pageTuples, nil
}

// fetchPageOptions is used to return minimal information reltating to Site Pages
// Pages API: https://learn.microsoft.com/en-us/graph/api/resources/sitepage?view=graph-rest-beta
func fetchPageOptions() *sites.ItemPagesRequestBuilderGetRequestConfiguration {
	fields := []string{"id", "name"}
	options := &sites.ItemPagesRequestBuilderGetRequestConfiguration{
		QueryParameters: &sites.ItemPagesRequestBuilderGetQueryParameters{
			Select: fields,
		},
	}

	return options
}

<<<<<<< HEAD
// DeleteSitePage removes the selected page from the SharePoint Site
// https://learn.microsoft.com/en-us/graph/api/sitepage-delete?view=graph-rest-beta
func DeleteSitePage(
	ctx context.Context,
	serv graph.Servicer,
	siteID, pageID string,
) error {
	err := serv.Client().SitesById(siteID).PagesById(pageID).Delete(ctx, nil)
	if err != nil {
		return support.ConnectorStackErrorTraceWrap(err, "deleting page: "+pageID)
	}

	return nil
=======
// retrievePageOptions returns options to expand
func retrieveSitePageOptions() *sites.ItemPagesSitePageItemRequestBuilderGetRequestConfiguration {
	fields := []string{"canvasLayout"}
	options := &sites.ItemPagesSitePageItemRequestBuilderGetRequestConfiguration{
		QueryParameters: &sites.ItemPagesSitePageItemRequestBuilderGetQueryParameters{
			Expand: fields,
		},
	}

	return options
>>>>>>> 0340ce67
}<|MERGE_RESOLUTION|>--- conflicted
+++ resolved
@@ -80,12 +80,11 @@
 	return options
 }
 
-<<<<<<< HEAD
 // DeleteSitePage removes the selected page from the SharePoint Site
 // https://learn.microsoft.com/en-us/graph/api/sitepage-delete?view=graph-rest-beta
 func DeleteSitePage(
 	ctx context.Context,
-	serv graph.Servicer,
+	serv *betasdk.Service,
 	siteID, pageID string,
 ) error {
 	err := serv.Client().SitesById(siteID).PagesById(pageID).Delete(ctx, nil)
@@ -94,7 +93,8 @@
 	}
 
 	return nil
-=======
+}
+
 // retrievePageOptions returns options to expand
 func retrieveSitePageOptions() *sites.ItemPagesSitePageItemRequestBuilderGetRequestConfiguration {
 	fields := []string{"canvasLayout"}
@@ -105,5 +105,4 @@
 	}
 
 	return options
->>>>>>> 0340ce67
 }