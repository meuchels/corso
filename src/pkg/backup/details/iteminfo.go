--- conflicted
+++ resolved
@@ -38,13 +38,8 @@
 	// Folder Management(30x)
 	FolderItem ItemType = 306
 
-<<<<<<< HEAD
-	// GroupChannelMessage(40x)
-	GroupChannelMessage ItemType = 407
-=======
 	// Groups/Teams(40x)
 	TeamsChannelMessage ItemType = 401
->>>>>>> c7dff3c4
 )
 
 func UpdateItem(item *ItemInfo, newLocPath *path.Builder) {
